--- conflicted
+++ resolved
@@ -52,7 +52,9 @@
 	options = new WebpackOptionsDefaulter().process(options);
 	const compiler = new Compiler(options.context);
 	compiler.options = options;
-	new NodeEnvironmentPlugin().apply(compiler);
+	new NodeEnvironmentPlugin({
+		infrastructureLogging: options.infrastructureLogging
+	}).apply(compiler);
 	if (Array.isArray(options.plugins)) {
 		for (const plugin of options.plugins) {
 			if (typeof plugin === "function") {
@@ -83,35 +85,9 @@
 	let watch = false;
 	let watchOptions;
 	if (Array.isArray(options)) {
-<<<<<<< HEAD
 		compiler = createMultiCompiler(options);
 		watch = options.some(options => options.watch);
 		watchOptions = options.map(options => options.watchOptions || {});
-=======
-		compiler = new MultiCompiler(
-			Array.from(options).map(options => webpack(options))
-		);
-	} else if (typeof options === "object") {
-		options = new WebpackOptionsDefaulter().process(options);
-
-		compiler = new Compiler(options.context);
-		compiler.options = options;
-		new NodeEnvironmentPlugin({
-			infrastructureLogging: options.infrastructureLogging
-		}).apply(compiler);
-		if (options.plugins && Array.isArray(options.plugins)) {
-			for (const plugin of options.plugins) {
-				if (typeof plugin === "function") {
-					plugin.call(compiler, compiler);
-				} else {
-					plugin.apply(compiler);
-				}
-			}
-		}
-		compiler.hooks.environment.call();
-		compiler.hooks.afterEnvironment.call();
-		compiler.options = new WebpackOptionsApply().process(options, compiler);
->>>>>>> 04b0d6b4
 	} else {
 		compiler = createCompiler(options);
 		watch = options.watch;
