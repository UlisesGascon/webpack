/*
	MIT License http://www.opensource.org/licenses/mit-license.php
	Author Tobias Koppers @sokra
*/
var Dependency = require("../Dependency");

function ContextDependency(request, recursive, regExp) {
	Dependency.call(this);
	this.request = request;
	this.userRequest = request;
	this.recursive = recursive;
	this.regExp = regExp;
<<<<<<< HEAD
	this.async = false;
	this.Class = ContextDependency;
=======
>>>>>>> 5acfacfd
}
module.exports = ContextDependency;

ContextDependency.prototype = Object.create(Dependency.prototype);
ContextDependency.prototype.constructor = ContextDependency;
ContextDependency.prototype.isEqualResource = function(other) {
	if(!(other instanceof ContextDependency))
		return false;
	return this.request === other.request &&
		this.recursive === other.recursive &&
		this.regExp === other.regExp &&
		this.async === other.async;
};<|MERGE_RESOLUTION|>--- conflicted
+++ resolved
@@ -10,11 +10,7 @@
 	this.userRequest = request;
 	this.recursive = recursive;
 	this.regExp = regExp;
-<<<<<<< HEAD
 	this.async = false;
-	this.Class = ContextDependency;
-=======
->>>>>>> 5acfacfd
 }
 module.exports = ContextDependency;
 
