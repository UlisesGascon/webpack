--- conflicted
+++ resolved
@@ -12,7 +12,8 @@
 const MultiStats = require("./MultiStats");
 const MultiWatching = require("./MultiWatching");
 
-/** @template T @typedef {import("tapable").AsyncSeriesHook} AsyncSeriesHook<T> */
+/** @template T @typedef {import("tapable").AsyncSeriesHook<T>} AsyncSeriesHook<T> */
+/** @template T @template R @typedef {import("tapable").SyncBailHook<T, R>} SyncBailHook<T, R> */
 /** @typedef {import("../declarations/WebpackOptions").WatchOptions} WatchOptions */
 /** @typedef {import("./Compiler")} Compiler */
 /** @typedef {import("./Stats")} Stats */
@@ -45,20 +46,6 @@
 	 * @param {Compiler[] | Record<string, Compiler>} compilers child compilers
 	 */
 	constructor(compilers) {
-<<<<<<< HEAD
-=======
-		super();
-		this.hooks = {
-			done: new SyncHook(["stats"]),
-			invalid: new MultiHook(compilers.map(c => c.hooks.invalid)),
-			run: new MultiHook(compilers.map(c => c.hooks.run)),
-			watchClose: new SyncHook([]),
-			watchRun: new MultiHook(compilers.map(c => c.hooks.watchRun)),
-			infrastructureLog: new MultiHook(
-				compilers.map(c => c.hooks.infrastructureLog)
-			)
-		};
->>>>>>> 5344837e
 		if (!Array.isArray(compilers)) {
 			compilers = Object.keys(compilers).map(name => {
 				compilers[name].name = name;
@@ -76,7 +63,11 @@
 			/** @type {SyncHook<[]>} */
 			watchClose: new SyncHook([]),
 			/** @type {MultiHook<AsyncSeriesHook<[Compiler]>>} */
-			watchRun: new MultiHook(compilers.map(c => c.hooks.watchRun))
+			watchRun: new MultiHook(compilers.map(c => c.hooks.watchRun)),
+			/** @type {MultiHook<SyncBailHook<[string, string, any[]], true>>} */
+			infrastructureLog: new MultiHook(
+				compilers.map(c => c.hooks.infrastructureLog)
+			)
 		});
 		this.compilers = compilers;
 		/** @type {WeakMap<Compiler, string[]>} */
@@ -156,7 +147,6 @@
 		}
 	}
 
-<<<<<<< HEAD
 	/**
 	 * @param {IntermediateFileSystem} value the new intermediate file system
 	 */
@@ -166,6 +156,10 @@
 		}
 	}
 
+	getInfrastructureLogger(name) {
+		return this.compilers[0].getInfrastructureLogger(name);
+	}
+
 	/**
 	 * @param {Compiler} compiler the child compiler
 	 * @param {string[]} dependencies its dependencies
@@ -179,12 +173,6 @@
 	 * @param {Callback<MultiStats>} callback signals when the validation is complete
 	 * @returns {boolean} true if the dependencies are valid
 	 */
-=======
-	getInfrastructureLogger(name) {
-		return this.compilers[0].getInfrastructureLogger(name);
-	}
-
->>>>>>> 5344837e
 	validateDependencies(callback) {
 		/** @type {Set<{source: Compiler, target: Compiler}>} */
 		const edges = new Set();
