--- conflicted
+++ resolved
@@ -166,13 +166,10 @@
     "valign",
     "returnfalse",
     "return'development",
-<<<<<<< HEAD
+    "datastructures",
+    "prewalking",
     "overridables",
     "overridable",
-=======
-    "datastructures",
-    "prewalking",
->>>>>>> 2346f6b2
 
     "webassemblyjs",
     "fsevents",
