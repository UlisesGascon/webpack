--- conflicted
+++ resolved
@@ -58,44 +58,9 @@
 
 <details><summary><code>/******/ (function(modules) { /* webpackBootstrap */ })</code></summary>
 
-<<<<<<< HEAD
-``` javascript
+```javascript
 /******/ (function(modules, runtime) { // webpackBootstrap
 /******/ 	"use strict";
-=======
-```javascript
-/******/ (function(modules) { // webpackBootstrap
-/******/ 	// install a JSONP callback for chunk loading
-/******/ 	function webpackJsonpCallback(data) {
-/******/ 		var chunkIds = data[0];
-/******/ 		var moreModules = data[1];
-/******/
-/******/
-/******/ 		// add "moreModules" to the modules object,
-/******/ 		// then flag all "chunkIds" as loaded and fire callback
-/******/ 		var moduleId, chunkId, i = 0, resolves = [];
-/******/ 		for(;i < chunkIds.length; i++) {
-/******/ 			chunkId = chunkIds[i];
-/******/ 			if(installedChunks[chunkId]) {
-/******/ 				resolves.push(installedChunks[chunkId][0]);
-/******/ 			}
-/******/ 			installedChunks[chunkId] = 0;
-/******/ 		}
-/******/ 		for(moduleId in moreModules) {
-/******/ 			if(Object.prototype.hasOwnProperty.call(moreModules, moduleId)) {
-/******/ 				modules[moduleId] = moreModules[moduleId];
-/******/ 			}
-/******/ 		}
-/******/ 		if(parentJsonpFunction) parentJsonpFunction(data);
-/******/
-/******/ 		while(resolves.length) {
-/******/ 			resolves.shift()();
-/******/ 		}
-/******/
-/******/ 	};
-/******/
-/******/
->>>>>>> b72b96a2
 /******/ 	// The module cache
 /******/ 	var installedModules = {};
 /******/
@@ -159,7 +124,7 @@
 var harmony1 = __webpack_require__(/*! ./harmony */ 3);
 
 // AMD-style requires (with all webpack features)
-__webpack_require__.e(/*! AMD require */ 462).then(function() { var __WEBPACK_AMD_REQUIRE_ARRAY__ = [
+__webpack_require__.e(/*! AMD require */ 635).then(function() { var __WEBPACK_AMD_REQUIRE_ARRAY__ = [
 	__webpack_require__(/*! ./commonjs */ 1), __webpack_require__(/*! ./amd */ 2),
 	__webpack_require__(4)("./"+amd1+".js"),
 	Math.random() < 0.5 ? __webpack_require__(/*! ./commonjs */ 1) : __webpack_require__(/*! ./amd */ 2)]; (function(commonjs2, amd2, template, randModule) {
@@ -288,8 +253,7 @@
 /******/ 	
 /******/ 	/* webpack/runtime/get javascript chunk filename */
 /******/ 	!function() {
-/******/ 		
-/******/ 		// This function only allows to reference on-demand chunks
+/******/ 		// This function allow to reference async chunks
 /******/ 		__webpack_require__.u = function(chunkId) {
 /******/ 			// return url for filenames based on template
 /******/ 			return "" + chunkId + ".output.js";
@@ -304,7 +268,7 @@
 /******/ 		// undefined = chunk not loaded, null = chunk preloaded/prefetched
 /******/ 		// Promise = chunk loading, 0 = chunk loaded
 /******/ 		var installedChunks = {
-/******/ 			404: 0
+/******/ 			179: 0
 /******/ 		};
 /******/ 		
 /******/ 		
@@ -417,15 +381,10 @@
 </details>
 
 
-# dist/462.output.js
-
-<<<<<<< HEAD
-``` javascript
-(window["webpackJsonp"] = window["webpackJsonp"] || []).push([[462],[
-=======
+# dist/635.output.js
+
 ```javascript
-(window["webpackJsonp"] = window["webpackJsonp"] || []).push([[1],[
->>>>>>> b72b96a2
+(window["webpackJsonp"] = window["webpackJsonp"] || []).push([[635],[
 /* 0 */,
 /* 1 */,
 /* 2 */,
@@ -450,7 +409,7 @@
 	return __webpack_require__(id);
 }
 function webpackContextResolve(req) {
-	if(!__webpack_require__.o(map, req)) {
+	if(!Object.prototype.hasOwnProperty.call(map, req)) {
 		var e = new Error("Cannot find module '" + req + "'");
 		e.code = 'MODULE_NOT_FOUND';
 		throw e;
@@ -513,24 +472,17 @@
 
 ```
 Hash: 0a1b2c3d4e5f6a7b8c9d
-<<<<<<< HEAD
-Version: webpack 5.0.0-alpha.9
+Version: webpack 5.0.0-alpha.11
         Asset      Size  Chunks             Chunk Names
-462.output.js  2.14 KiB   {462}  [emitted]
-    output.js  12.1 KiB   {404}  [emitted]  main
-=======
-Version: webpack 4.29.6
-      Asset      Size  Chunks             Chunk Names
-1.output.js  1.82 KiB       1  [emitted]  
-  output.js    11 KiB       0  [emitted]  main
->>>>>>> b72b96a2
+635.output.js  2.14 KiB   {635}  [emitted]
+    output.js  12.1 KiB   {179}  [emitted]  main
 Entrypoint main = output.js
-chunk {404} output.js (main) 1010 bytes (javascript) 4.52 KiB (runtime) [entry] [rendered]
+chunk {179} output.js (main) 1010 bytes (javascript) 4.51 KiB (runtime) [entry] [rendered]
     > ./example.js main
- [0] ./example.js 396 bytes {404} [built]
+ [0] ./example.js 396 bytes {179} [built]
      [used exports unknown]
      entry ./example.js main
- [1] ./commonjs.js 223 bytes {404} [built]
+ [1] ./commonjs.js 223 bytes {179} [built]
      [used exports unknown]
      cjs require ./commonjs [0] ./example.js 2:16-37
      amd require ./commonjs [0] ./example.js 7:0-14:1
@@ -538,7 +490,7 @@
      amd require ./commonjs [2] ./amd.js 2:0-12:1
      cjs require ./commonjs [2] ./amd.js 7:18-39
      harmony side effect evaluation ./commonjs [3] ./harmony.js 2:0-34
- [2] ./amd.js 298 bytes {404} [built]
+ [2] ./amd.js 298 bytes {179} [built]
      [used exports unknown]
      cjs require ./amd [0] ./example.js 3:11-27
      amd require ./amd [0] ./example.js 7:0-14:1
@@ -546,7 +498,7 @@
      amd require ./amd [1] ./commonjs.js 5:0-11:1
      cjs require ./amd [1] ./commonjs.js 8:13-29
      harmony side effect evaluation ./amd [3] ./harmony.js 3:0-24
- [3] ./harmony.js 96 bytes {404} [built]
+ [3] ./harmony.js 96 bytes {179} [built]
      [exports: default]
      [used exports unknown]
      cjs require ./harmony [0] ./example.js 4:15-35
@@ -555,18 +507,18 @@
      amd require ./harmony [2] ./amd.js 2:0-12:1
      cjs require ./harmony [2] ./amd.js 8:17-37
      + 7 hidden chunk modules
-chunk {462} 462.output.js 433 bytes [rendered]
+chunk {635} 635.output.js 433 bytes [rendered]
     > [0] ./example.js 7:0-14:1
- [4] ../require.context/templates sync ^\.\/.*\.js$ 193 bytes {462} [built]
+ [4] ../require.context/templates sync ^\.\/.*\.js$ 193 bytes {635} [built]
      [used exports unknown]
      amd require context ../require.context/templates [0] ./example.js 7:0-14:1
- [5] ../require.context/templates/a.js 80 bytes {462} [optional] [built]
+ [5] ../require.context/templates/a.js 80 bytes {635} [optional] [built]
      [used exports unknown]
      context element ./a.js [4] ../require.context/templates sync ^\.\/.*\.js$ ./a.js
- [6] ../require.context/templates/b.js 80 bytes {462} [optional] [built]
+ [6] ../require.context/templates/b.js 80 bytes {635} [optional] [built]
      [used exports unknown]
      context element ./b.js [4] ../require.context/templates sync ^\.\/.*\.js$ ./b.js
- [7] ../require.context/templates/c.js 80 bytes {462} [optional] [built]
+ [7] ../require.context/templates/c.js 80 bytes {635} [optional] [built]
      [used exports unknown]
      context element ./c.js [4] ../require.context/templates sync ^\.\/.*\.js$ ./c.js
 ```
@@ -575,52 +527,45 @@
 
 ```
 Hash: 0a1b2c3d4e5f6a7b8c9d
-<<<<<<< HEAD
-Version: webpack 5.0.0-alpha.9
+Version: webpack 5.0.0-alpha.11
         Asset       Size  Chunks             Chunk Names
-462.output.js  621 bytes   {462}  [emitted]
-    output.js   2.24 KiB   {404}  [emitted]  main
-=======
-Version: webpack 4.29.6
-      Asset       Size  Chunks             Chunk Names
-1.output.js  600 bytes       1  [emitted]  
-  output.js   2.41 KiB       0  [emitted]  main
->>>>>>> b72b96a2
+635.output.js  647 bytes   {635}  [emitted]
+    output.js   2.24 KiB   {179}  [emitted]  main
 Entrypoint main = output.js
-chunk {404} output.js (main) 1010 bytes (javascript) 4.52 KiB (runtime) [entry] [rendered]
+chunk {179} output.js (main) 1010 bytes (javascript) 4.51 KiB (runtime) [entry] [rendered]
     > ./example.js main
-  [38] ./commonjs.js 223 bytes {404} [built]
-       cjs require ./commonjs [275] ./example.js 2:16-37
-       amd require ./commonjs [275] ./example.js 7:0-14:1
-       amd require ./commonjs [275] ./example.js 7:0-14:1
-       harmony side effect evaluation ./commonjs [325] ./harmony.js 2:0-34
-       amd require ./commonjs [970] ./amd.js 2:0-12:1
-       cjs require ./commonjs [970] ./amd.js 7:18-39
- [275] ./example.js 396 bytes {404} [built]
+ [144] ./example.js 396 bytes {179} [built]
        entry ./example.js main
- [325] ./harmony.js 96 bytes {404} [built]
+ [186] ./commonjs.js 223 bytes {179} [built]
+       cjs require ./commonjs [144] ./example.js 2:16-37
+       amd require ./commonjs [144] ./example.js 7:0-14:1
+       amd require ./commonjs [144] ./example.js 7:0-14:1
+       harmony side effect evaluation ./commonjs [356] ./harmony.js 2:0-34
+       amd require ./commonjs [685] ./amd.js 2:0-12:1
+       cjs require ./commonjs [685] ./amd.js 7:18-39
+ [356] ./harmony.js 96 bytes {179} [built]
        [exports: default]
-       amd require ./harmony [38] ./commonjs.js 5:0-11:1
-       cjs require ./harmony [38] ./commonjs.js 9:17-37
-       cjs require ./harmony [275] ./example.js 4:15-35
-       amd require ./harmony [970] ./amd.js 2:0-12:1
-       cjs require ./harmony [970] ./amd.js 8:17-37
- [970] ./amd.js 298 bytes {404} [built]
-       amd require ./amd [38] ./commonjs.js 5:0-11:1
-       cjs require ./amd [38] ./commonjs.js 8:13-29
-       cjs require ./amd [275] ./example.js 3:11-27
-       amd require ./amd [275] ./example.js 7:0-14:1
-       amd require ./amd [275] ./example.js 7:0-14:1
-       harmony side effect evaluation ./amd [325] ./harmony.js 3:0-24
+       cjs require ./harmony [144] ./example.js 4:15-35
+       amd require ./harmony [186] ./commonjs.js 5:0-11:1
+       cjs require ./harmony [186] ./commonjs.js 9:17-37
+       amd require ./harmony [685] ./amd.js 2:0-12:1
+       cjs require ./harmony [685] ./amd.js 8:17-37
+ [685] ./amd.js 298 bytes {179} [built]
+       cjs require ./amd [144] ./example.js 3:11-27
+       amd require ./amd [144] ./example.js 7:0-14:1
+       amd require ./amd [144] ./example.js 7:0-14:1
+       amd require ./amd [186] ./commonjs.js 5:0-11:1
+       cjs require ./amd [186] ./commonjs.js 8:13-29
+       harmony side effect evaluation ./amd [356] ./harmony.js 3:0-24
      + 7 hidden chunk modules
-chunk {462} 462.output.js 433 bytes [rendered]
-    > [275] ./example.js 7:0-14:1
- [145] ../require.context/templates/a.js 80 bytes {462} [optional] [built]
-       context element ./a.js [462] ../require.context/templates sync ^\.\/.*\.js$ ./a.js
- [221] ../require.context/templates/c.js 80 bytes {462} [optional] [built]
-       context element ./c.js [462] ../require.context/templates sync ^\.\/.*\.js$ ./c.js
- [462] ../require.context/templates sync ^\.\/.*\.js$ 193 bytes {462} [built]
-       amd require context ../require.context/templates [275] ./example.js 7:0-14:1
- [641] ../require.context/templates/b.js 80 bytes {462} [optional] [built]
-       context element ./b.js [462] ../require.context/templates sync ^\.\/.*\.js$ ./b.js
+chunk {635} 635.output.js 433 bytes [rendered]
+    > [144] ./example.js 7:0-14:1
+  [34] ../require.context/templates/a.js 80 bytes {635} [optional] [built]
+       context element ./a.js [635] ../require.context/templates sync ^\.\/.*\.js$ ./a.js
+ [413] ../require.context/templates/c.js 80 bytes {635} [optional] [built]
+       context element ./c.js [635] ../require.context/templates sync ^\.\/.*\.js$ ./c.js
+ [631] ../require.context/templates/b.js 80 bytes {635} [optional] [built]
+       context element ./b.js [635] ../require.context/templates sync ^\.\/.*\.js$ ./b.js
+ [635] ../require.context/templates sync ^\.\/.*\.js$ 193 bytes {635} [built]
+       amd require context ../require.context/templates [144] ./example.js 7:0-14:1
 ```