# webpack.config.js

``` javascript
var path = require("path");
module.exports = {
	// mode: "development || "production",
	entry: "./example",
	output: {
		path: path.join(__dirname, "dist"),
		filename: "MyLibrary.umd.js",
		library: "MyLibrary",
		libraryTarget: "umd"
	}
};
```

# dist/MyLibrary.umd.js

``` javascript
(function webpackUniversalModuleDefinition(root, factory) {
	if(typeof exports === 'object' && typeof module === 'object')
		module.exports = factory();
	else if(typeof define === 'function' && define.amd)
		define([], factory);
	else if(typeof exports === 'object')
		exports["MyLibrary"] = factory();
	else
		root["MyLibrary"] = factory();
<<<<<<< HEAD
})(window, function() {
=======
})(typeof self !== 'undefined' ? self : this, function() {
>>>>>>> f0105466
```
<details><summary><code>return /******/ (function(modules) { /* webpackBootstrap */ })</code></summary>

``` js
return /******/ (function(modules) { // webpackBootstrap
/******/ 	// The module cache
/******/ 	var installedModules = {};
/******/
/******/ 	// The require function
/******/ 	function __webpack_require__(moduleId) {
/******/
/******/ 		// Check if module is in cache
/******/ 		if(installedModules[moduleId]) {
/******/ 			return installedModules[moduleId].exports;
/******/ 		}
/******/ 		// Create a new module (and put it into the cache)
/******/ 		var module = installedModules[moduleId] = {
/******/ 			i: moduleId,
/******/ 			l: false,
/******/ 			exports: {}
/******/ 		};
/******/
/******/ 		// Execute the module function
/******/ 		modules[moduleId].call(module.exports, module, module.exports, __webpack_require__);
/******/
/******/ 		// Flag the module as loaded
/******/ 		module.l = true;
/******/
/******/ 		// Return the exports of the module
/******/ 		return module.exports;
/******/ 	}
/******/
/******/
/******/ 	// expose the modules object (__webpack_modules__)
/******/ 	__webpack_require__.m = modules;
/******/
/******/ 	// expose the module cache
/******/ 	__webpack_require__.c = installedModules;
/******/
/******/ 	// define getter function for harmony exports
/******/ 	__webpack_require__.d = function(exports, name, getter) {
/******/ 		if(!__webpack_require__.o(exports, name)) {
/******/ 			Object.defineProperty(exports, name, {
/******/ 				configurable: false,
/******/ 				enumerable: true,
/******/ 				get: getter
/******/ 			});
/******/ 		}
/******/ 	};
/******/
/******/ 	// define __esModule on exports
/******/ 	__webpack_require__.r = function(exports) {
/******/ 		Object.defineProperty(exports, '__esModule', { value: true });
/******/ 	};
/******/
/******/ 	// getDefaultExport function for compatibility with non-harmony modules
/******/ 	__webpack_require__.n = function(module) {
/******/ 		var getter = module && module.__esModule ?
/******/ 			function getDefault() { return module['default']; } :
/******/ 			function getModuleExports() { return module; };
/******/ 		__webpack_require__.d(getter, 'a', getter);
/******/ 		return getter;
/******/ 	};
/******/
/******/ 	// Object.prototype.hasOwnProperty.call
/******/ 	__webpack_require__.o = function(object, property) { return Object.prototype.hasOwnProperty.call(object, property); };
/******/
/******/ 	// __webpack_public_path__
/******/ 	__webpack_require__.p = "dist/";
/******/
/******/
/******/ 	// Load entry module and return exports
/******/ 	return __webpack_require__(__webpack_require__.s = 0);
/******/ })
/************************************************************************/
```

</details>

``` js
/******/ ([
/* 0 */
/*!********************!*\
  !*** ./example.js ***!
  \********************/
/*! exports provided: value, increment, default */
/***/ (function(module, __webpack_exports__, __webpack_require__) {

"use strict";
__webpack_require__.r(__webpack_exports__);
/* harmony export (binding) */ __webpack_require__.d(__webpack_exports__, "value", function() { return value; });
/* harmony export (binding) */ __webpack_require__.d(__webpack_exports__, "increment", function() { return increment; });
var value = 0;
function increment() {
	value++;
}
/* harmony default export */ __webpack_exports__["default"] = ("MyLibrary");


/***/ })
/******/ ]);
});
```

# Info

## Unoptimized

```
<<<<<<< HEAD
Hash: 0a1b2c3d4e5f6a7b8c9d
Version: webpack next
           Asset      Size  Chunks             Chunk Names
MyLibrary.umd.js  3.56 KiB       0  [emitted]  main
=======
Hash: 0b2bf5443af50d14e1e0
Version: webpack 3.11.0
           Asset     Size  Chunks             Chunk Names
MyLibrary.umd.js  3.49 kB       0  [emitted]  main
>>>>>>> f0105466
Entrypoint main = MyLibrary.umd.js
chunk    {0} MyLibrary.umd.js (main) 97 bytes [entry] [rendered]
    > ./example main
    [0] ./example.js 97 bytes {0} [built]
        [exports: value, increment, default]
        single entry ./example  main
```

## Production mode

```
<<<<<<< HEAD
Hash: 0a1b2c3d4e5f6a7b8c9d
Version: webpack next
           Asset       Size  Chunks             Chunk Names
MyLibrary.umd.js  926 bytes       0  [emitted]  main
=======
Hash: 0b2bf5443af50d14e1e0
Version: webpack 3.11.0
           Asset       Size  Chunks             Chunk Names
MyLibrary.umd.js  902 bytes       0  [emitted]  main
>>>>>>> f0105466
Entrypoint main = MyLibrary.umd.js
chunk    {0} MyLibrary.umd.js (main) 97 bytes [entry] [rendered]
    > ./example main
    [0] ./example.js 97 bytes {0} [built]
        [exports: value, increment, default]
        single entry ./example  main
```<|MERGE_RESOLUTION|>--- conflicted
+++ resolved
@@ -26,11 +26,7 @@
 		exports["MyLibrary"] = factory();
 	else
 		root["MyLibrary"] = factory();
-<<<<<<< HEAD
 })(window, function() {
-=======
-})(typeof self !== 'undefined' ? self : this, function() {
->>>>>>> f0105466
 ```
 <details><summary><code>return /******/ (function(modules) { /* webpackBootstrap */ })</code></summary>
 
@@ -140,17 +136,10 @@
 ## Unoptimized
 
 ```
-<<<<<<< HEAD
 Hash: 0a1b2c3d4e5f6a7b8c9d
-Version: webpack next
+Version: webpack 4.0.0-beta.1
            Asset      Size  Chunks             Chunk Names
 MyLibrary.umd.js  3.56 KiB       0  [emitted]  main
-=======
-Hash: 0b2bf5443af50d14e1e0
-Version: webpack 3.11.0
-           Asset     Size  Chunks             Chunk Names
-MyLibrary.umd.js  3.49 kB       0  [emitted]  main
->>>>>>> f0105466
 Entrypoint main = MyLibrary.umd.js
 chunk    {0} MyLibrary.umd.js (main) 97 bytes [entry] [rendered]
     > ./example main
@@ -162,17 +151,10 @@
 ## Production mode
 
 ```
-<<<<<<< HEAD
 Hash: 0a1b2c3d4e5f6a7b8c9d
-Version: webpack next
+Version: webpack 4.0.0-beta.1
            Asset       Size  Chunks             Chunk Names
 MyLibrary.umd.js  926 bytes       0  [emitted]  main
-=======
-Hash: 0b2bf5443af50d14e1e0
-Version: webpack 3.11.0
-           Asset       Size  Chunks             Chunk Names
-MyLibrary.umd.js  902 bytes       0  [emitted]  main
->>>>>>> f0105466
 Entrypoint main = MyLibrary.umd.js
 chunk    {0} MyLibrary.umd.js (main) 97 bytes [entry] [rendered]
     > ./example main
