# example.js

```javascript
// harmony module

// import from CommonJs module
import fs from "./fs";
import { readFile } from "./fs";
import * as fs2 from "./fs";
fs.readFile("file");
readFile("file");
fs2.readFile("file");

// import from harmony module
import { readFile as readFile2 } from "./reexport-commonjs";
readFile2("file");

// import a CommonJs module for sideeffects
import "./example2";
```

# fs.js

```javascript
// an example CommonJs module
// content is omitted for brevity
exports.readFile = function() {};
// using module.exports would be equivalent,
// webpack doesn't care which syntax is used

// AMD modules are also possible and equivalent to CommonJs modules
```

# reexport-commonjs.js

```javascript
// reexport a CommonJs module
export * from "./fs";
// Note that the default export doesn't reexport via export *
// (this is not interop-specific, it applies for every export *)

// Note: reexporting a CommonJs module is a special case,
// because in this module we have no information about exports
```

# example2.js

```javascript
// CommonJs module

// require a harmony module
var module = require("./harmony");

var defaultExport = module.default;
var namedExport = module.named;
```

# harmony.js

```javascript
// just some exports
export default "default";
export var named = "named";
```

# dist/output.js

<details><summary><code>/******/ (function(modules) { /* webpackBootstrap */ })</code></summary>

<<<<<<< HEAD
``` javascript
/******/ (function(modules, runtime) { // webpackBootstrap
/******/ 	"use strict";
=======
```javascript
/******/ (function(modules) { // webpackBootstrap
>>>>>>> b72b96a2
/******/ 	// The module cache
/******/ 	var installedModules = {};
/******/
/******/ 	// The require function
/******/ 	function __webpack_require__(moduleId) {
/******/
/******/ 		// Check if module is in cache
/******/ 		if(installedModules[moduleId]) {
/******/ 			return installedModules[moduleId].exports;
/******/ 		}
/******/ 		// Create a new module (and put it into the cache)
/******/ 		var module = installedModules[moduleId] = {
/******/ 			i: moduleId,
/******/ 			l: false,
/******/ 			exports: {}
/******/ 		};
/******/
/******/ 		// Execute the module function
/******/ 		modules[moduleId].call(module.exports, module, module.exports, __webpack_require__);
/******/
/******/ 		// Flag the module as loaded
/******/ 		module.l = true;
/******/
/******/ 		// Return the exports of the module
/******/ 		return module.exports;
/******/ 	}
/******/
/******/
/******/
/******/ 	// the startup function
/******/ 	function startup() {
/******/ 		// Load entry module and return exports
/******/ 		return __webpack_require__(0);
/******/ 	};
/******/ 	// initialize runtime
/******/ 	runtime(__webpack_require__);
/******/
/******/ 	// run startup
/******/ 	return startup();
/******/ })
/************************************************************************/
```

</details>

```javascript
/******/ ([
/* 0 */
/*!********************!*\
  !*** ./example.js ***!
  \********************/
/*! other exports [not provided] [no usage info] */
/*! runtime requirements: __webpack_require__.r__webpack_exports__, __webpack_require__, __webpack_require__.n, __webpack_require__.d,  */
/***/ (function(__unusedmodule, __webpack_exports__, __webpack_require__) {

"use strict";
__webpack_require__.r(__webpack_exports__);
/* harmony import */ var _fs__WEBPACK_IMPORTED_MODULE_0__ = __webpack_require__(/*! ./fs */ 1);
/* harmony import */ var _fs__WEBPACK_IMPORTED_MODULE_0___default = /*#__PURE__*/__webpack_require__.n(_fs__WEBPACK_IMPORTED_MODULE_0__);
/* harmony import */ var _reexport_commonjs__WEBPACK_IMPORTED_MODULE_1__ = __webpack_require__(/*! ./reexport-commonjs */ 2);
/* harmony import */ var _example2__WEBPACK_IMPORTED_MODULE_2__ = __webpack_require__(/*! ./example2 */ 3);
/* harmony import */ var _example2__WEBPACK_IMPORTED_MODULE_2___default = /*#__PURE__*/__webpack_require__.n(_example2__WEBPACK_IMPORTED_MODULE_2__);
// harmony module

// import from CommonJs module



_fs__WEBPACK_IMPORTED_MODULE_0___default.a.readFile("file");
Object(_fs__WEBPACK_IMPORTED_MODULE_0__["readFile"])("file");
_fs__WEBPACK_IMPORTED_MODULE_0__["readFile"]("file");

// import from harmony module

Object(_reexport_commonjs__WEBPACK_IMPORTED_MODULE_1__["readFile"])("file");

// import a CommonJs module for sideeffects



/***/ }),
/* 1 */
/*!***************!*\
  !*** ./fs.js ***!
  \***************/
/*! export default [maybe provided (runtime-defined)] [no usage info] [provision prevents renaming (no use info)] */
/*! export readFile [maybe provided (runtime-defined)] [no usage info] [provision prevents renaming (no use info)] */
/*! other exports [maybe provided (runtime-defined)] [no usage info] */
/*! runtime requirements: __webpack_exports__ */
/***/ (function(__unusedmodule, exports) {

// an example CommonJs module
// content is omitted for brevity
exports.readFile = function() {};
// using module.exports would be equivalent,
// webpack doesn't care which syntax is used

// AMD modules are also possible and equivalent to CommonJs modules


/***/ }),
/* 2 */
/*!******************************!*\
  !*** ./reexport-commonjs.js ***!
  \******************************/
/*! export readFile [maybe provided (runtime-defined)] [no usage info] [provision prevents renaming (no use info)] */
/*! other exports [maybe provided (runtime-defined)] [no usage info] */
/*! runtime requirements: __webpack_require__.r__webpack_exports__, __webpack_require__, __webpack_require__.n, __webpack_require__.d,  */
/***/ (function(__unusedmodule, __webpack_exports__, __webpack_require__) {

"use strict";
__webpack_require__.r(__webpack_exports__);
/* harmony import */ var _fs__WEBPACK_IMPORTED_MODULE_0__ = __webpack_require__(/*! ./fs */ 1);
/* harmony import */ var _fs__WEBPACK_IMPORTED_MODULE_0___default = /*#__PURE__*/__webpack_require__.n(_fs__WEBPACK_IMPORTED_MODULE_0__);
/* harmony reexport (unknown) */ for(var __WEBPACK_IMPORT_KEY__ in _fs__WEBPACK_IMPORTED_MODULE_0__) if(__WEBPACK_IMPORT_KEY__ !== "default") __webpack_require__.d(__webpack_exports__, __WEBPACK_IMPORT_KEY__, function(key) { return _fs__WEBPACK_IMPORTED_MODULE_0__[key]; }.bind(0, __WEBPACK_IMPORT_KEY__));
// reexport a CommonJs module

// Note that the default export doesn't reexport via export *
// (this is not interop-specific, it applies for every export *)

// Note: reexporting a CommonJs module is a special case,
// because in this module we have no information about exports


/***/ }),
/* 3 */
/*!*********************!*\
  !*** ./example2.js ***!
  \*********************/
/*! other exports [maybe provided (runtime-defined)] [no usage info] */
/*! runtime requirements: __webpack_require__ */
/***/ (function(__unusedmodule, __unusedexports, __webpack_require__) {

// CommonJs module

// require a harmony module
var module = __webpack_require__(/*! ./harmony */ 4);

var defaultExport = module.default;
var namedExport = module.named;


/***/ }),
/* 4 */
/*!********************!*\
  !*** ./harmony.js ***!
  \********************/
/*! export default [provided] [no usage info] [missing usage info prevents renaming] */
/*! export named [provided] [no usage info] [missing usage info prevents renaming] */
/*! other exports [not provided] [no usage info] */
/*! runtime requirements: __webpack_require__.r__webpack_exports__, __webpack_require__.d, __webpack_require__,  */
/***/ (function(__unusedmodule, __webpack_exports__, __webpack_require__) {

"use strict";
__webpack_require__.r(__webpack_exports__);
/* harmony export (binding) */ __webpack_require__.d(__webpack_exports__, "named", function() { return named; });
// just some exports
/* harmony default export */ __webpack_exports__["default"] = ("default");
var named = "named";


/***/ })
/******/ ],
```

<details><summary><code>function(__webpack_require__) { /* webpackRuntimeModules */ });</code></summary>

``` js
/******/ function(__webpack_require__) { // webpackRuntimeModules
/******/ 	"use strict";
/******/ 
/******/ 	/* webpack/runtime/make namespace object */
/******/ 	!function() {
/******/ 		// define __esModule on exports
/******/ 		__webpack_require__.r = function(exports) {
/******/ 			if(typeof Symbol !== 'undefined' && Symbol.toStringTag) {
/******/ 				Object.defineProperty(exports, Symbol.toStringTag, { value: 'Module' });
/******/ 			}
/******/ 			Object.defineProperty(exports, '__esModule', { value: true });
/******/ 		};
/******/ 	}();
/******/ 	
/******/ 	/* webpack/runtime/compat get default export */
/******/ 	!function() {
/******/ 		// getDefaultExport function for compatibility with non-harmony modules
/******/ 		__webpack_require__.n = function(module) {
/******/ 			var getter = module && module.__esModule ?
/******/ 				function getDefault() { return module['default']; } :
/******/ 				function getModuleExports() { return module; };
/******/ 			__webpack_require__.d(getter, 'a', getter);
/******/ 			return getter;
/******/ 		};
/******/ 	}();
/******/ 	
/******/ 	/* webpack/runtime/define property getter */
/******/ 	!function() {
/******/ 		// define getter function for harmony exports
/******/ 		var hasOwnProperty = Object.prototype.hasOwnProperty;
/******/ 		__webpack_require__.d = function(exports, name, getter) {
/******/ 			if(!hasOwnProperty.call(exports, name)) {
/******/ 				Object.defineProperty(exports, name, { enumerable: true, get: getter });
/******/ 			}
/******/ 		};
/******/ 	}();
/******/ 	
/******/ }
);
```

</details>


# Info

## Unoptimized

```
Hash: 0a1b2c3d4e5f6a7b8c9d
<<<<<<< HEAD
Version: webpack 5.0.0-alpha.9
    Asset     Size  Chunks             Chunk Names
output.js  7.6 KiB     {0}  [emitted]  main
=======
Version: webpack 4.29.6
    Asset      Size  Chunks             Chunk Names
output.js  7.05 KiB       0  [emitted]  main
>>>>>>> b72b96a2
Entrypoint main = output.js
chunk {0} output.js (main) 1.13 KiB (javascript) 888 bytes (runtime) [entry] [rendered]
    > ./example.js main
 [0] ./example.js 373 bytes {0} [built]
     [no exports]
     [used exports unknown]
     entry ./example.js main
 [1] ./fs.js 257 bytes {0} [built]
     [used exports unknown]
     harmony side effect evaluation ./fs [0] ./example.js 4:0-22
     harmony side effect evaluation ./fs [0] ./example.js 5:0-32
     harmony side effect evaluation ./fs [0] ./example.js 6:0-28
     harmony import specifier ./fs [0] ./example.js 7:0-2
     harmony import specifier ./fs [0] ./example.js 8:0-8
     harmony import specifier ./fs [0] ./example.js 9:0-12
     harmony side effect evaluation ./fs [2] ./reexport-commonjs.js 2:0-21
     harmony export imported specifier ./fs [2] ./reexport-commonjs.js 2:0-21
 [2] ./reexport-commonjs.js 301 bytes {0} [built]
     [used exports unknown]
     harmony side effect evaluation ./reexport-commonjs [0] ./example.js 12:0-60
     harmony import specifier ./reexport-commonjs [0] ./example.js 13:0-9
 [3] ./example2.js 152 bytes {0} [built]
     [used exports unknown]
     harmony side effect evaluation ./example2 [0] ./example.js 16:0-20
 [4] ./harmony.js 75 bytes {0} [built]
     [exports: default, named]
     [used exports unknown]
     cjs require ./harmony [3] ./example2.js 4:13-33
     + 3 hidden chunk modules
```

## Production mode

```
Hash: 0a1b2c3d4e5f6a7b8c9d
<<<<<<< HEAD
Version: webpack 5.0.0-alpha.9
=======
Version: webpack 4.29.6
>>>>>>> b72b96a2
    Asset      Size  Chunks             Chunk Names
output.js  1.11 KiB   {404}  [emitted]  main
Entrypoint main = output.js
chunk {404} output.js (main) 1.13 KiB (javascript) 888 bytes (runtime) [entry] [rendered]
    > ./example.js main
 [118] ./example2.js 152 bytes {404} [built]
       [no exports used]
       harmony side effect evaluation ./example2 [275] ./example.js 16:0-20
 [212] ./reexport-commonjs.js 301 bytes {404} [built]
       [only some exports used: readFile]
       harmony side effect evaluation ./reexport-commonjs [275] ./example.js 12:0-60
       harmony import specifier ./reexport-commonjs [275] ./example.js 13:0-9
 [275] ./example.js 373 bytes {404} [built]
       [no exports]
       entry ./example.js main
 [325] ./harmony.js 75 bytes {404} [built]
       [exports: default, named]
       cjs require ./harmony [118] ./example2.js 4:13-33
 [656] ./fs.js 257 bytes {404} [built]
       [only some exports used: default, readFile]
       harmony side effect evaluation ./fs [212] ./reexport-commonjs.js 2:0-21
       harmony export imported specifier ./fs [212] ./reexport-commonjs.js 2:0-21
       harmony side effect evaluation ./fs [275] ./example.js 4:0-22
       harmony side effect evaluation ./fs [275] ./example.js 5:0-32
       harmony side effect evaluation ./fs [275] ./example.js 6:0-28
       harmony import specifier ./fs [275] ./example.js 7:0-2
       harmony import specifier ./fs [275] ./example.js 8:0-8
       harmony import specifier ./fs [275] ./example.js 9:0-12
     + 3 hidden chunk modules
```<|MERGE_RESOLUTION|>--- conflicted
+++ resolved
@@ -67,14 +67,9 @@
 
 <details><summary><code>/******/ (function(modules) { /* webpackBootstrap */ })</code></summary>
 
-<<<<<<< HEAD
-``` javascript
+```javascript
 /******/ (function(modules, runtime) { // webpackBootstrap
 /******/ 	"use strict";
-=======
-```javascript
-/******/ (function(modules) { // webpackBootstrap
->>>>>>> b72b96a2
 /******/ 	// The module cache
 /******/ 	var installedModules = {};
 /******/
@@ -293,15 +288,9 @@
 
 ```
 Hash: 0a1b2c3d4e5f6a7b8c9d
-<<<<<<< HEAD
-Version: webpack 5.0.0-alpha.9
+Version: webpack 5.0.0-alpha.11
     Asset     Size  Chunks             Chunk Names
 output.js  7.6 KiB     {0}  [emitted]  main
-=======
-Version: webpack 4.29.6
-    Asset      Size  Chunks             Chunk Names
-output.js  7.05 KiB       0  [emitted]  main
->>>>>>> b72b96a2
 Entrypoint main = output.js
 chunk {0} output.js (main) 1.13 KiB (javascript) 888 bytes (runtime) [entry] [rendered]
     > ./example.js main
@@ -337,38 +326,34 @@
 
 ```
 Hash: 0a1b2c3d4e5f6a7b8c9d
-<<<<<<< HEAD
-Version: webpack 5.0.0-alpha.9
-=======
-Version: webpack 4.29.6
->>>>>>> b72b96a2
+Version: webpack 5.0.0-alpha.11
     Asset      Size  Chunks             Chunk Names
-output.js  1.11 KiB   {404}  [emitted]  main
+output.js  1.11 KiB   {179}  [emitted]  main
 Entrypoint main = output.js
-chunk {404} output.js (main) 1.13 KiB (javascript) 888 bytes (runtime) [entry] [rendered]
+chunk {179} output.js (main) 1.13 KiB (javascript) 888 bytes (runtime) [entry] [rendered]
     > ./example.js main
- [118] ./example2.js 152 bytes {404} [built]
-       [no exports used]
-       harmony side effect evaluation ./example2 [275] ./example.js 16:0-20
- [212] ./reexport-commonjs.js 301 bytes {404} [built]
-       [only some exports used: readFile]
-       harmony side effect evaluation ./reexport-commonjs [275] ./example.js 12:0-60
-       harmony import specifier ./reexport-commonjs [275] ./example.js 13:0-9
- [275] ./example.js 373 bytes {404} [built]
+ [144] ./example.js 373 bytes {179} [built]
        [no exports]
        entry ./example.js main
- [325] ./harmony.js 75 bytes {404} [built]
+ [182] ./reexport-commonjs.js 301 bytes {179} [built]
+       [only some exports used: readFile]
+       harmony side effect evaluation ./reexport-commonjs [144] ./example.js 12:0-60
+       harmony import specifier ./reexport-commonjs [144] ./example.js 13:0-9
+ [356] ./harmony.js 75 bytes {179} [built]
        [exports: default, named]
-       cjs require ./harmony [118] ./example2.js 4:13-33
- [656] ./fs.js 257 bytes {404} [built]
+       cjs require ./harmony [760] ./example2.js 4:13-33
+ [760] ./example2.js 152 bytes {179} [built]
+       [no exports used]
+       harmony side effect evaluation ./example2 [144] ./example.js 16:0-20
+ [879] ./fs.js 257 bytes {179} [built]
        [only some exports used: default, readFile]
-       harmony side effect evaluation ./fs [212] ./reexport-commonjs.js 2:0-21
-       harmony export imported specifier ./fs [212] ./reexport-commonjs.js 2:0-21
-       harmony side effect evaluation ./fs [275] ./example.js 4:0-22
-       harmony side effect evaluation ./fs [275] ./example.js 5:0-32
-       harmony side effect evaluation ./fs [275] ./example.js 6:0-28
-       harmony import specifier ./fs [275] ./example.js 7:0-2
-       harmony import specifier ./fs [275] ./example.js 8:0-8
-       harmony import specifier ./fs [275] ./example.js 9:0-12
+       harmony side effect evaluation ./fs [144] ./example.js 4:0-22
+       harmony side effect evaluation ./fs [144] ./example.js 5:0-32
+       harmony side effect evaluation ./fs [144] ./example.js 6:0-28
+       harmony import specifier ./fs [144] ./example.js 7:0-2
+       harmony import specifier ./fs [144] ./example.js 8:0-8
+       harmony import specifier ./fs [144] ./example.js 9:0-12
+       harmony side effect evaluation ./fs [182] ./reexport-commonjs.js 2:0-21
+       harmony export imported specifier ./fs [182] ./reexport-commonjs.js 2:0-21
      + 3 hidden chunk modules
 ```