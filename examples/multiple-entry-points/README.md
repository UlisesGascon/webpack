--- conflicted
+++ resolved
@@ -93,7 +93,7 @@
 /*!*******************!*\
   !*** ./common.js ***!
   \*******************/
-/*! no static exports found */
+/*! other exports [maybe provided (runtime-defined)] [no usage info] */
 /*! runtime requirements: module */
 /***/ (function(module) {
 
@@ -141,10 +141,11 @@
 /******/ 	// expose the modules object (__webpack_modules__)
 /******/ 	__webpack_require__.m = modules;
 /******/
+/******/
 /******/ 	// initialize runtime
 /******/ 	runtime(__webpack_require__);
 /******/
-/******/ 	// run modules when ready
+/******/ 	// run startup
 /******/ 	return __webpack_require__.x();
 /******/ })
 /************************************************************************/
@@ -158,8 +159,8 @@
 /*!******************!*\
   !*** ./pageA.js ***!
   \******************/
-/*! no static exports found */
-/*! runtime requirements: __webpack_require__, __webpack_require__.e, __webpack_require__.oe */
+/*! other exports [maybe provided (runtime-defined)] [no usage info] */
+/*! runtime requirements: __webpack_require____webpack_require__.e, __webpack_require__.oe,  */
 /***/ (function(__unusedmodule, __unusedexports, __webpack_require__) {
 
 var common = __webpack_require__(/*! ./common */ 1);
@@ -194,7 +195,10 @@
 /******/ 	
 /******/ 	/* webpack/runtime/get javascript chunk filename */
 /******/ 	!function() {
+/******/ 		
+/******/ 		// This function only allows to reference on-demand chunks
 /******/ 		__webpack_require__.u = function(chunkId) {
+/******/ 			// return url for filenames based on template
 /******/ 			return "" + chunkId + ".js";
 /******/ 		};
 /******/ 	}();
@@ -383,10 +387,11 @@
 /******/ 	// expose the modules object (__webpack_modules__)
 /******/ 	__webpack_require__.m = modules;
 /******/
+/******/
 /******/ 	// initialize runtime
 /******/ 	runtime(__webpack_require__);
 /******/
-/******/ 	// run modules when ready
+/******/ 	// run startup
 /******/ 	return __webpack_require__.x();
 /******/ })
 /************************************************************************/
@@ -396,8 +401,8 @@
 /*!******************!*\
   !*** ./pageB.js ***!
   \******************/
-/*! no static exports found */
-/*! runtime requirements: __webpack_require__, __webpack_require__.e */
+/*! other exports [maybe provided (runtime-defined)] [no usage info] */
+/*! runtime requirements: __webpack_require____webpack_require__.e,  */
 /***/ (function(__unusedmodule, __unusedexports, __webpack_require__) {
 
 var common = __webpack_require__(/*! ./common */ 1);
@@ -429,7 +434,10 @@
 /******/ 	
 /******/ 	/* webpack/runtime/get javascript chunk filename */
 /******/ 	!function() {
+/******/ 		
+/******/ 		// This function only allows to reference on-demand chunks
 /******/ 		__webpack_require__.u = function(chunkId) {
+/******/ 			// return url for filenames based on template
 /******/ 			return "" + chunkId + ".js";
 /******/ 		};
 /******/ 	}();
@@ -588,8 +596,8 @@
 /*!*******************!*\
   !*** ./shared.js ***!
   \*******************/
-/*! no static exports found */
-/*! runtime requirements: __webpack_require__, module */
+/*! other exports [maybe provided (runtime-defined)] [no usage info] */
+/*! runtime requirements: __webpack_require__module,  */
 /***/ (function(module, __unusedexports, __webpack_require__) {
 
 var common = __webpack_require__(/*! ./common */ 1);
@@ -608,19 +616,15 @@
 
 ```
 Hash: 0a1b2c3d4e5f6a7b8c9d
-<<<<<<< HEAD
-Version: webpack 5.0.0-next
-=======
-Version: webpack 4.29.0
->>>>>>> 6934b981
+Version: webpack 5.0.0-alpha.9
      Asset       Size  Chunks             Chunk Names
-    406.js  430 bytes   {406}  [emitted]
-commons.js  296 bytes   {987}  [emitted]  commons
-  pageA.js   8.49 KiB   {641}  [emitted]  pageA
-  pageB.js   8.42 KiB   {791}  [emitted]  pageB
+    406.js  471 bytes   {406}  [emitted]
+commons.js  337 bytes   {987}  [emitted]  commons
+  pageA.js   8.66 KiB   {641}  [emitted]  pageA
+  pageB.js    8.6 KiB   {791}  [emitted]  pageB
 Entrypoint pageA = commons.js pageA.js
 Entrypoint pageB = commons.js pageB.js
-chunk {406} 406.js 88 bytes <{641}> <{791}> <{987}> [rendered]
+chunk {406} 406.js 88 bytes [rendered]
     > ./shared [0] ./pageA.js 2:0-4:2
     > [2] ./pageB.js 2:0-5:2
  [3] ./shared.js 88 bytes {406} [built]
@@ -628,19 +632,19 @@
      amd require ./shared [0] ./pageA.js 2:0-4:2
      require.ensure item ./shared [2] ./pageB.js 2:0-5:2
      cjs require ./shared [2] ./pageB.js 3:14-33
-chunk {641} pageA.js (pageA) 105 bytes (javascript) 4.5 KiB (runtime) ={987}= >{406}< [entry] [rendered]
+chunk {641} pageA.js (pageA) 105 bytes (javascript) 4.61 KiB (runtime) [entry] [rendered]
     > ./pageA pageA
  [0] ./pageA.js 105 bytes {641} [built]
      [used exports unknown]
      entry ./pageA pageA
      + 4 hidden chunk modules
-chunk {791} pageB.js (pageB) 148 bytes (javascript) 4.5 KiB (runtime) ={987}= >{406}< [entry] [rendered]
+chunk {791} pageB.js (pageB) 148 bytes (javascript) 4.61 KiB (runtime) [entry] [rendered]
     > ./pageB pageB
  [2] ./pageB.js 148 bytes {791} [built]
      [used exports unknown]
      entry ./pageB pageB
      + 4 hidden chunk modules
-chunk {987} commons.js (commons) 26 bytes ={641}= ={791}= >{406}< [initial] [rendered] split chunk (cache group: commons) (name: commons)
+chunk {987} commons.js (commons) 26 bytes [initial] [rendered] split chunk (cache group: commons) (name: commons)
     > ./pageA pageA
     > ./pageB pageB
  [1] ./common.js 26 bytes {987} [built]
@@ -654,11 +658,7 @@
 
 ```
 Hash: 0a1b2c3d4e5f6a7b8c9d
-<<<<<<< HEAD
-Version: webpack 5.0.0-next
-=======
-Version: webpack 4.29.0
->>>>>>> 6934b981
+Version: webpack 5.0.0-alpha.9
      Asset       Size  Chunks             Chunk Names
     406.js  128 bytes   {406}  [emitted]
 commons.js   98 bytes   {987}  [emitted]  commons
@@ -666,24 +666,24 @@
   pageB.js   1.71 KiB   {791}  [emitted]  pageB
 Entrypoint pageA = commons.js pageA.js
 Entrypoint pageB = commons.js pageB.js
-chunk {406} 406.js 88 bytes <{641}> <{791}> <{987}> [rendered]
+chunk {406} 406.js 88 bytes [rendered]
     > ./shared [953] ./pageA.js 2:0-4:2
     > [954] ./pageB.js 2:0-5:2
  [406] ./shared.js 88 bytes {406} [built]
        amd require ./shared [953] ./pageA.js 2:0-4:2
        require.ensure item ./shared [954] ./pageB.js 2:0-5:2
        cjs require ./shared [954] ./pageB.js 3:14-33
-chunk {641} pageA.js (pageA) 105 bytes (javascript) 4.5 KiB (runtime) ={987}= >{406}< [entry] [rendered]
+chunk {641} pageA.js (pageA) 105 bytes (javascript) 4.61 KiB (runtime) [entry] [rendered]
     > ./pageA pageA
  [953] ./pageA.js 105 bytes {641} [built]
        entry ./pageA pageA
      + 4 hidden chunk modules
-chunk {791} pageB.js (pageB) 148 bytes (javascript) 4.5 KiB (runtime) ={987}= >{406}< [entry] [rendered]
+chunk {791} pageB.js (pageB) 148 bytes (javascript) 4.61 KiB (runtime) [entry] [rendered]
     > ./pageB pageB
  [954] ./pageB.js 148 bytes {791} [built]
        entry ./pageB pageB
      + 4 hidden chunk modules
-chunk {987} commons.js (commons) 26 bytes ={641}= ={791}= >{406}< [initial] [rendered] split chunk (cache group: commons) (name: commons)
+chunk {987} commons.js (commons) 26 bytes [initial] [rendered] split chunk (cache group: commons) (name: commons)
     > ./pageA pageA
     > ./pageB pageB
  [280] ./common.js 26 bytes {987} [built]
