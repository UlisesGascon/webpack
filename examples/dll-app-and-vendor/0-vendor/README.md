--- conflicted
+++ resolved
@@ -41,7 +41,7 @@
 # dist/vendor.js
 
 ```javascript
-var vendor_lib_ced36e0133f6a1f67f40 =
+var vendor_lib_1946831b6d376d7fa823 =
 ```
 <details><summary><code>/******/ (function(modules) { /* webpackBootstrap */ })</code></summary>
 
@@ -99,8 +99,8 @@
 /*!****************!*\
   !*** dll main ***!
   \****************/
-/*! other exports [maybe provided (runtime-defined)] [maybe used (runtime-defined)] */
-/*! runtime requirements: __webpack_require__module,  */
+/*! exports [maybe provided (runtime-defined)] [maybe used (runtime-defined)] */
+/*! runtime requirements: __webpack_require__, module */
 /***/ (function(module, __unusedexports, __webpack_require__) {
 
 module.exports = __webpack_require__;
@@ -112,7 +112,7 @@
   \*****************************************/
 /*! export square [provided] [maybe used (runtime-defined)] [usage prevents renaming] */
 /*! other exports [not provided] [maybe used (runtime-defined)] */
-/*! runtime requirements: __webpack_require__.r__webpack_exports__, __webpack_require__.d, __webpack_require__,  */
+/*! runtime requirements: __webpack_require__.r, __webpack_exports__, __webpack_require__.d, __webpack_require__ */
 /***/ (function(__unusedmodule, __webpack_exports__, __webpack_require__) {
 
 "use strict";
@@ -165,7 +165,7 @@
 # dist/vendor-manifest.json
 
 ```javascript
-{"name":"vendor_lib_ced36e0133f6a1f67f40","content":{"../node_modules/example-vendor.js":{"id":1,"buildMeta":{"exportsType":"namespace"},"exports":["square"]}}}
+{"name":"vendor_lib_1946831b6d376d7fa823","content":{"../node_modules/example-vendor.js":{"id":1,"buildMeta":{"exportsType":"namespace","async":false},"exports":["square"]}}}
 ```
 
 # Info
@@ -174,11 +174,7 @@
 
 ```
 Hash: 0a1b2c3d4e5f6a7b8c9d
-<<<<<<< HEAD
-Version: webpack 5.0.0-alpha.11
-=======
-Version: webpack 4.39.0
->>>>>>> f29445d4
+Version: webpack 5.0.0-alpha.18
     Asset      Size  Chunks             Chunk Names
 vendor.js  3.42 KiB     {0}  [emitted]  main
 Entrypoint main = vendor.js
@@ -198,15 +194,9 @@
 
 ```
 Hash: 0a1b2c3d4e5f6a7b8c9d
-<<<<<<< HEAD
-Version: webpack 5.0.0-alpha.11
+Version: webpack 5.0.0-alpha.18
     Asset       Size  Chunks             Chunk Names
 vendor.js  674 bytes   {179}  [emitted]  main
-=======
-Version: webpack 4.39.0
-    Asset      Size  Chunks             Chunk Names
-vendor.js  1.06 KiB       0  [emitted]  main
->>>>>>> f29445d4
 Entrypoint main = vendor.js
 chunk {179} vendor.js (main) 57 bytes (javascript) 560 bytes (runtime) [entry] [rendered]
     > main
