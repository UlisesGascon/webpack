--- conflicted
+++ resolved
@@ -1,12 +1,6 @@
-<<<<<<< HEAD
-Hash: 647dc866f3ada3cee33cbfb69de53e4491bc61e5
+Hash: 07e2a90755fd69fe3f7be5d15a7bf3e3d6304e62
 Child
-    Hash: 647dc866f3ada3cee33c
-=======
-Hash: 33704ebeb245a82a7e824bf53c5eb877060bfd4d
-Child
-    Hash: 33704ebeb245a82a7e82
->>>>>>> ec83e8ea
+    Hash: 07e2a90755fd69fe3f7b
     Time: Xms
     Built at: Thu Jan 01 1970 00:00:00 GMT
     Entrypoint first = vendor.js first.js
@@ -23,11 +17,7 @@
      [9] ./module_first.js 31 bytes {4} [built]
     [10] ./second.js 177 bytes {5} [built]
 Child
-<<<<<<< HEAD
-    Hash: bfb69de53e4491bc61e5
-=======
-    Hash: 4bf53c5eb877060bfd4d
->>>>>>> ec83e8ea
+    Hash: e5d15a7bf3e3d6304e62
     Time: Xms
     Built at: Thu Jan 01 1970 00:00:00 GMT
     Entrypoint first = vendor.js first.js
