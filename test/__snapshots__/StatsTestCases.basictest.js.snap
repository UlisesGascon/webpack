--- conflicted
+++ resolved
@@ -453,7 +453,7 @@
   assets by status 84 bytes [cached] 1 asset
   Entrypoint child = child.js
   ./child.js 1 bytes [built] [code generated]
-    
+
   Child TestApplyEntryOptionPlugin compiled successfully
 
 WARNING in configuration
@@ -1727,7 +1727,7 @@
 
 WARNING in asset size limit: The following asset(s) exceed the recommended size limit (244 KiB).
 This can impact web performance.
-Assets: 
+Assets:
   warning.pro-web.js (294 KiB)
 
 WARNING in entrypoint size limit: The following entrypoint(s) combined asset size exceeds the recommended limit (244 KiB). This can impact web performance.
@@ -1735,7 +1735,7 @@
   main (294 KiB)
       warning.pro-web.js
 
-WARNING in webpack performance recommendations: 
+WARNING in webpack performance recommendations:
 You can limit the size of your bundles by using import() or require.ensure to lazy load some parts of your application.
 For more info visit https://webpack.js.org/guides/code-splitting/
 
@@ -1746,7 +1746,7 @@
 
 WARNING in asset size limit: The following asset(s) exceed the recommended size limit (244 KiB).
 This can impact web performance.
-Assets: 
+Assets:
   warning.pro-webworker.js (294 KiB)
 
 WARNING in entrypoint size limit: The following entrypoint(s) combined asset size exceeds the recommended limit (244 KiB). This can impact web performance.
@@ -1754,7 +1754,7 @@
   main (294 KiB)
       warning.pro-webworker.js
 
-WARNING in webpack performance recommendations: 
+WARNING in webpack performance recommendations:
 You can limit the size of your bundles by using import() or require.ensure to lazy load some parts of your application.
 For more info visit https://webpack.js.org/guides/code-splitting/
 
@@ -1781,7 +1781,7 @@
 
 WARNING in asset size limit: The following asset(s) exceed the recommended size limit (244 KiB).
 This can impact web performance.
-Assets: 
+Assets:
   warning.pro-node-with-hints-set.js (294 KiB)
 
 WARNING in entrypoint size limit: The following entrypoint(s) combined asset size exceeds the recommended limit (244 KiB). This can impact web performance.
@@ -1789,7 +1789,7 @@
   main (294 KiB)
       warning.pro-node-with-hints-set.js
 
-WARNING in webpack performance recommendations: 
+WARNING in webpack performance recommendations:
 You can limit the size of your bundles by using import() or require.ensure to lazy load some parts of your application.
 For more info visit https://webpack.js.org/guides/code-splitting/
 
@@ -1830,7 +1830,7 @@
 
 <CLR=31,BOLD>ERROR</CLR> in <CLR=BOLD>asset size limit: The following asset(s) exceed the recommended size limit (244 KiB).
 This can impact web performance.
-Assets: 
+Assets:
   main.js (303 KiB)</CLR>
 
 <CLR=31,BOLD>ERROR</CLR> in <CLR=BOLD>entrypoint size limit: The following entrypoint(s) combined asset size exceeds the recommended limit (244 KiB). This can impact web performance.
@@ -1856,7 +1856,7 @@
 
 <CLR=33,BOLD>WARNING</CLR> in <CLR=BOLD>asset size limit: The following asset(s) exceed the recommended size limit (244 KiB).
 This can impact web performance.
-Assets: 
+Assets:
   main.js (294 KiB)</CLR>
 
 <CLR=33,BOLD>WARNING</CLR> in <CLR=BOLD>entrypoint size limit: The following entrypoint(s) combined asset size exceeds the recommended limit (244 KiB). This can impact web performance.
@@ -1865,7 +1865,7 @@
       main.js
 </CLR>
 
-<CLR=33,BOLD>WARNING</CLR> in <CLR=BOLD>webpack performance recommendations: 
+<CLR=33,BOLD>WARNING</CLR> in <CLR=BOLD>webpack performance recommendations:
 You can limit the size of your bundles by using import() or require.ensure to lazy load some parts of your application.
 For more info visit https://webpack.js.org/guides/code-splitting/</CLR>
 
@@ -1900,7 +1900,7 @@
 
 <CLR=31,BOLD>ERROR</CLR> in <CLR=BOLD>asset size limit: The following asset(s) exceed the recommended size limit (244 KiB).
 This can impact web performance.
-Assets: 
+Assets:
   main.js (294 KiB)
   sec.js (294 KiB)</CLR>
 
@@ -1912,7 +1912,7 @@
       sec.js
 </CLR>
 
-<CLR=31,BOLD>ERROR</CLR> in <CLR=BOLD>webpack performance recommendations: 
+<CLR=31,BOLD>ERROR</CLR> in <CLR=BOLD>webpack performance recommendations:
 You can limit the size of your bundles by using import() or require.ensure to lazy load some parts of your application.
 For more info visit https://webpack.js.org/guides/code-splitting/</CLR>
 
@@ -2197,7 +2197,7 @@
 
 <CLR=33,BOLD>WARNING</CLR> in <CLR=BOLD>asset size limit: The following asset(s) exceed the recommended size limit (244 KiB).
 This can impact web performance.
-Assets: 
+Assets:
   main.js (303 KiB)</CLR>
 
 <CLR=33,BOLD>WARNING</CLR> in <CLR=BOLD>entrypoint size limit: The following entrypoint(s) combined asset size exceeds the recommended limit (244 KiB). This can impact web performance.
@@ -2225,7 +2225,7 @@
 
 <CLR=33,BOLD>WARNING</CLR> in <CLR=BOLD>asset size limit: The following asset(s) exceed the recommended size limit (244 KiB).
 This can impact web performance.
-Assets: 
+Assets:
   main.js (303 KiB)</CLR>
 
 <CLR=33,BOLD>WARNING</CLR> in <CLR=BOLD>entrypoint size limit: The following entrypoint(s) combined asset size exceeds the recommended limit (244 KiB). This can impact web performance.
@@ -2342,7 +2342,7 @@
     amd require ./b [10] ./index.js 2:0-16
     X ms [10] ->
     X ms (resolving: X ms, restoring: X ms, integration: X ms, building: X ms, storing: X ms)
-  
+
 
 LOG from LogTestPlugin
 <-> Group
@@ -2492,7 +2492,6 @@
   a-normal (webpack x.x.x) compiled successfully in X ms
 
 b-normal:
-<<<<<<< HEAD
   assets by path *.js 3.22 KiB
     asset eff322af10f79d07-eff322.js 2.75 KiB [emitted] [immutable] [minimized] (name: runtime)
     asset ec1745796a7396ed-ec1745.js 253 bytes [emitted] [immutable] [minimized] (name: lazy)
@@ -2506,21 +2505,6 @@
   Entrypoint a 21 bytes = 3f2142a5c40e3523-3f2142.js
   Entrypoint b 21 bytes = 3f2142a5c40e3523-3f2142.js
   runtime modules 7.28 KiB 9 modules
-=======
-  assets by path *.js 3.23 KiB
-    asset 415ca114e6dbdbc5f84c-415ca1.js 2.75 KiB [emitted] [immutable] [minimized] (name: runtime)
-    asset a6d438a0676f93383d79-a6d438.js 262 bytes [emitted] [immutable] [minimized] (name: lazy)
-    asset cbb9c74e42f00ada40f7-cbb9c7.js 212 bytes [emitted] [immutable] [minimized] (name: index)
-    asset 666f2b8847021ccc7608-666f2b.js 21 bytes [emitted] [immutable] [minimized] (name: a, b)
-  assets by chunk 20.4 KiB (auxiliary name: lazy)
-    asset 89a353e9c515885abd8e.png 14.6 KiB [emitted] [immutable] [from: file.png] (auxiliary name: lazy)
-    asset 7382fad5b015914e0811.jpg?query 5.89 KiB [cached] [immutable] [from: file.jpg?query] (auxiliary name: lazy)
-  asset 7382fad5b015914e0811.jpg 5.89 KiB [emitted] [immutable] [from: file.jpg] (auxiliary name: index)
-  Entrypoint index 2.96 KiB (5.89 KiB) = 415ca114e6dbdbc5f84c-415ca1.js 2.75 KiB cbb9c74e42f00ada40f7-cbb9c7.js 212 bytes 1 auxiliary asset
-  Entrypoint a 21 bytes = 666f2b8847021ccc7608-666f2b.js
-  Entrypoint b 21 bytes = 666f2b8847021ccc7608-666f2b.js
-  runtime modules 7.29 KiB 9 modules
->>>>>>> 927495a9
   orphan modules 19 bytes [orphan] 1 module
   cacheable modules 469 bytes (javascript) 26.3 KiB (asset)
     javascript modules 343 bytes
@@ -2535,7 +2519,6 @@
   b-normal (webpack x.x.x) compiled successfully in X ms
 
 a-source-map:
-<<<<<<< HEAD
   assets by path *.js 3.42 KiB
     asset 7872751092ad8bce-787275.js 2.8 KiB [emitted] [immutable] [minimized] (name: runtime)
       sourceMap 7872751092ad8bce-787275.js.map 14.5 KiB [emitted] [dev] (auxiliary name: runtime)
@@ -2553,25 +2536,6 @@
   Entrypoint a 73 bytes (250 bytes) = 0fa320c3c856eacf-0fa320.js 1 auxiliary asset
   Entrypoint b 73 bytes (250 bytes) = 0fa320c3c856eacf-0fa320.js 1 auxiliary asset
   runtime modules 7.28 KiB 9 modules
-=======
-  assets by path *.js 3.45 KiB
-    asset d618b31bb631bdbaee8e-d618b3.js 2.81 KiB [emitted] [immutable] [minimized] (name: runtime)
-      sourceMap d618b31bb631bdbaee8e-d618b3.js.map 14.5 KiB [emitted] [dev] (auxiliary name: runtime)
-    asset da6ceedb86c86e79a49a-da6cee.js 318 bytes [emitted] [immutable] [minimized] (name: lazy)
-      sourceMap da6ceedb86c86e79a49a-da6cee.js.map 401 bytes [emitted] [dev] (auxiliary name: lazy)
-    asset 9e0ae6ff74fb2c3c821b-9e0ae6.js 268 bytes [emitted] [immutable] [minimized] (name: index)
-      sourceMap 9e0ae6ff74fb2c3c821b-9e0ae6.js.map 366 bytes [emitted] [dev] (auxiliary name: index)
-    asset 222c2acc68675174e6b2-222c2a.js 77 bytes [emitted] [immutable] [minimized] (name: a, b)
-      sourceMap 222c2acc68675174e6b2-222c2a.js.map 254 bytes [emitted] [dev] (auxiliary name: a, b)
-  assets by chunk 20.4 KiB (auxiliary name: lazy)
-    asset 89a353e9c515885abd8e.png 14.6 KiB [emitted] [immutable] [from: file.png] (auxiliary name: lazy)
-    asset 7382fad5b015914e0811.jpg?query 5.89 KiB [cached] [immutable] [from: file.jpg?query] (auxiliary name: lazy)
-  asset 7382fad5b015914e0811.jpg 5.89 KiB [emitted] [immutable] [from: file.jpg] (auxiliary name: index)
-  Entrypoint index 3.07 KiB (20.7 KiB) = d618b31bb631bdbaee8e-d618b3.js 2.81 KiB 9e0ae6ff74fb2c3c821b-9e0ae6.js 268 bytes 3 auxiliary assets
-  Entrypoint a 77 bytes (254 bytes) = 222c2acc68675174e6b2-222c2a.js 1 auxiliary asset
-  Entrypoint b 77 bytes (254 bytes) = 222c2acc68675174e6b2-222c2a.js 1 auxiliary asset
-  runtime modules 7.29 KiB 9 modules
->>>>>>> 927495a9
   orphan modules 23 bytes [orphan] 1 module
   cacheable modules 514 bytes (javascript) 26.3 KiB (asset)
     javascript modules 388 bytes
@@ -2586,7 +2550,6 @@
   a-source-map (webpack x.x.x) compiled successfully in X ms
 
 b-source-map:
-<<<<<<< HEAD
   assets by path *.js 3.42 KiB
     asset 7872751092ad8bce-787275.js 2.8 KiB [emitted] [immutable] [minimized] (name: runtime)
       sourceMap 7872751092ad8bce-787275.js.map 14.5 KiB [emitted] [dev] (auxiliary name: runtime)
@@ -2604,25 +2567,6 @@
   Entrypoint a 73 bytes (250 bytes) = 0fa320c3c856eacf-0fa320.js 1 auxiliary asset
   Entrypoint b 73 bytes (250 bytes) = 0fa320c3c856eacf-0fa320.js 1 auxiliary asset
   runtime modules 7.28 KiB 9 modules
-=======
-  assets by path *.js 3.45 KiB
-    asset 338f50bd5a2d2dac263f-338f50.js 2.81 KiB [emitted] [immutable] [minimized] (name: runtime)
-      sourceMap 338f50bd5a2d2dac263f-338f50.js.map 14.5 KiB [emitted] [dev] (auxiliary name: runtime)
-    asset da6ceedb86c86e79a49a-da6cee.js 318 bytes [emitted] [immutable] [minimized] (name: lazy)
-      sourceMap da6ceedb86c86e79a49a-da6cee.js.map 397 bytes [emitted] [dev] (auxiliary name: lazy)
-    asset 9e0ae6ff74fb2c3c821b-9e0ae6.js 268 bytes [emitted] [immutable] [minimized] (name: index)
-      sourceMap 9e0ae6ff74fb2c3c821b-9e0ae6.js.map 323 bytes [emitted] [dev] (auxiliary name: index)
-    asset 222c2acc68675174e6b2-222c2a.js 77 bytes [emitted] [immutable] [minimized] (name: a, b)
-      sourceMap 222c2acc68675174e6b2-222c2a.js.map 254 bytes [emitted] [dev] (auxiliary name: a, b)
-  assets by chunk 20.4 KiB (auxiliary name: lazy)
-    asset 89a353e9c515885abd8e.png 14.6 KiB [emitted] [immutable] [from: file.png] (auxiliary name: lazy)
-    asset 7382fad5b015914e0811.jpg?query 5.89 KiB [cached] [immutable] [from: file.jpg?query] (auxiliary name: lazy)
-  asset 7382fad5b015914e0811.jpg 5.89 KiB [emitted] [immutable] [from: file.jpg] (auxiliary name: index)
-  Entrypoint index 3.07 KiB (20.7 KiB) = 338f50bd5a2d2dac263f-338f50.js 2.81 KiB 9e0ae6ff74fb2c3c821b-9e0ae6.js 268 bytes 3 auxiliary assets
-  Entrypoint a 77 bytes (254 bytes) = 222c2acc68675174e6b2-222c2a.js 1 auxiliary asset
-  Entrypoint b 77 bytes (254 bytes) = 222c2acc68675174e6b2-222c2a.js 1 auxiliary asset
-  runtime modules 7.29 KiB 9 modules
->>>>>>> 927495a9
   orphan modules 19 bytes [orphan] 1 module
   cacheable modules 469 bytes (javascript) 26.3 KiB (asset)
     javascript modules 343 bytes
