--- conflicted
+++ resolved
@@ -600,11 +600,7 @@
 		    },
 		    "immutablePaths": Array [],
 		    "managedPaths": Array [
-<<<<<<< HEAD
 		      /\\^\\(\\.\\+\\?\\[\\\\\\\\/\\]node_modules\\[\\\\\\\\/\\]\\)/,
-=======
-		      "<cwd>/node_modules/",
->>>>>>> 927495a9
 		    ],
 		    "module": Object {
 		      "timestamp": true,
@@ -1937,26 +1933,6 @@
 			+           },
 			+         ],
 			+         "type": "webassembly/async",
-<<<<<<< HEAD
-=======
-			+       },
-			+       Object {
-			@@ ... @@
-			+         "exportsPresence": "error",
-			@@ ... @@
-			-     "__dirname": "mock",
-			-     "__filename": "mock",
-			-     "global": true,
-			+     "__dirname": "warn-mock",
-			+     "__filename": "warn-mock",
-			+     "global": "warn",
-			@@ ... @@
-			-     "hashFunction": "md4",
-			+     "hashFunction": "xxhash64",
-			@@ ... @@
-			-       "<cwd>/node_modules/",
-			+       /^(.+?[\\\\/]node_modules[\\\\/])/,
->>>>>>> 927495a9
 		`)
 	);
 });