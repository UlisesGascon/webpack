"use strict";

const path = require("path");
const fs = require("graceful-fs");
const vm = require("vm");
const { URL } = require("url");
const rimraf = require("rimraf");
const checkArrayExpectation = require("./checkArrayExpectation");
const createLazyTestEnv = require("./helpers/createLazyTestEnv");
const deprecationTracking = require("./helpers/deprecationTracking");
const FakeDocument = require("./helpers/FakeDocument");

const webpack = require("..");
const prepareOptions = require("./helpers/prepareOptions");
const { parseResource } = require("../lib/util/identifier");

const casesPath = path.join(__dirname, "configCases");
const categories = fs.readdirSync(casesPath).map(cat => {
	return {
		name: cat,
		tests: fs
			.readdirSync(path.join(casesPath, cat))
			.filter(folder => !folder.startsWith("_"))
			.sort()
	};
});

const describeCases = config => {
	describe(config.name, () => {
		jest.setTimeout(20000);

		for (const category of categories) {
			describe(category.name, () => {
				for (const testName of category.tests) {
					describe(testName, function () {
						const testDirectory = path.join(casesPath, category.name, testName);
						const filterPath = path.join(testDirectory, "test.filter.js");
						if (fs.existsSync(filterPath) && !require(filterPath)()) {
							describe.skip(testName, () => {
								it("filtered", () => {});
							});
							return;
						}
						const outBaseDir = path.join(__dirname, "js");
						const testSubPath = path.join(config.name, category.name, testName);
						const outputDirectory = path.join(outBaseDir, testSubPath);
						const cacheDirectory = path.join(outBaseDir, ".cache", testSubPath);
						let options, optionsArr, testConfig;
						beforeAll(() => {
							options = prepareOptions(
								require(path.join(testDirectory, "webpack.config.js")),
								{ testPath: outputDirectory }
							);
							optionsArr = [].concat(options);
							optionsArr.forEach((options, idx) => {
								if (!options.context) options.context = testDirectory;
								if (!options.mode) options.mode = "production";
								if (!options.optimization) options.optimization = {};
								if (options.optimization.minimize === undefined)
									options.optimization.minimize = false;
								if (!options.entry) options.entry = "./index.js";
								if (!options.target) options.target = "async-node";
								if (!options.output) options.output = {};
								if (!options.output.path) options.output.path = outputDirectory;
								if (typeof options.output.pathinfo === "undefined")
									options.output.pathinfo = true;
								if (!options.output.filename)
									options.output.filename = "bundle" + idx + ".js";
								if (config.cache) {
									options.cache = {
										cacheDirectory,
										name: `config-${idx}`,
										...config.cache
									};
								}
								if (config.snapshot) {
									options.snapshot = {
										...config.snapshot
									};
								}
							});
							testConfig = {
								findBundle: function (i, options) {
									const ext = path.extname(
										parseResource(options.output.filename).path
									);
									if (
										fs.existsSync(
											path.join(options.output.path, "bundle" + i + ext)
										)
									) {
										return "./bundle" + i + ext;
									}
								},
								timeout: 30000
							};
							try {
								// try to load a test file
								testConfig = Object.assign(
									testConfig,
									require(path.join(testDirectory, "test.config.js"))
								);
							} catch (e) {
								// ignored
							}
							if (testConfig.timeout) setDefaultTimeout(testConfig.timeout);
						});
						beforeAll(() => {
							rimraf.sync(cacheDirectory);
						});
						const handleFatalError = (err, done) => {
							const fakeStats = {
								errors: [
									{
										message: err.message,
										stack: err.stack
									}
								]
							};
							if (
								checkArrayExpectation(
									testDirectory,
									fakeStats,
									"error",
									"Error",
									done
								)
							) {
								return;
							}
							// Wait for uncaught errors to occur
							setTimeout(done, 200);
							return;
						};
						if (config.cache) {
							it(`${testName} should pre-compile to fill disk cache (1st)`, done => {
								rimraf.sync(outputDirectory);
								fs.mkdirSync(outputDirectory, { recursive: true });
								const deprecationTracker = deprecationTracking.start();
								webpack(options, err => {
									deprecationTracker();
									if (err) return handleFatalError(err, done);
									done();
								});
							}, 60000);
							it(`${testName} should pre-compile to fill disk cache (2nd)`, done => {
								rimraf.sync(outputDirectory);
								fs.mkdirSync(outputDirectory, { recursive: true });
								const deprecationTracker = deprecationTracking.start();
								webpack(options, err => {
									deprecationTracker();
									if (err) return handleFatalError(err, done);
									done();
								});
							}, 20000);
						}
						it(`${testName} should compile`, done => {
							rimraf.sync(outputDirectory);
							fs.mkdirSync(outputDirectory, { recursive: true });
							const deprecationTracker = deprecationTracking.start();
							webpack(options, (err, stats) => {
								const deprecations = deprecationTracker();
								if (err) return handleFatalError(err, done);
								const statOptions = {
									preset: "verbose",
									colors: false
								};
								fs.mkdirSync(outputDirectory, { recursive: true });
								fs.writeFileSync(
									path.join(outputDirectory, "stats.txt"),
									stats.toString(statOptions),
									"utf-8"
								);
								const jsonStats = stats.toJson({
									errorDetails: true
								});
								fs.writeFileSync(
									path.join(outputDirectory, "stats.json"),
									JSON.stringify(jsonStats, null, 2),
									"utf-8"
								);
								if (
									checkArrayExpectation(
										testDirectory,
										jsonStats,
										"error",
										"Error",
										done
									)
								) {
									return;
								}
								if (
									checkArrayExpectation(
										testDirectory,
										jsonStats,
										"warning",
										"Warning",
										done
									)
								) {
									return;
								}
								if (
									checkArrayExpectation(
										testDirectory,
										{ deprecations },
										"deprecation",
										"Deprecation",
										done
									)
								) {
									return;
								}

<<<<<<< HEAD
								const globalContext = {
									console: console,
									expect: expect,
									setTimeout: setTimeout,
									clearTimeout: clearTimeout,
									document: new FakeDocument(),
									location: {
										href: "https://test.cases/path/index.html",
										origin: "https://test.cases",
										toString() {
											return "https://test.cases/path/index.html";
										}
									}
								};

								const requireCache = Object.create(null);
								function _require(currentDirectory, options, module) {
									if (Array.isArray(module) || /^\.\.?\//.test(module)) {
										let content;
										let p;
										if (Array.isArray(module)) {
											p = path.join(currentDirectory, ".array-require.js");
											content = `module.exports = (${module
												.map(arg => {
													return `require(${JSON.stringify(`./${arg}`)})`;
												})
												.join(", ")});`;
										} else {
											p = path.join(currentDirectory, module);
											content = fs.readFileSync(p, "utf-8");
										}
										if (p in requireCache) {
											return requireCache[p].exports;
										}
										const m = {
											exports: {}
										};
										requireCache[p] = m;
										let runInNewContext = false;
										const moduleScope = {
											require: _require.bind(null, path.dirname(p), options),
											importScripts: _require.bind(
												null,
												path.dirname(p),
												options
											),
											module: m,
											exports: m.exports,
											__dirname: path.dirname(p),
											__filename: p,
											it: _it,
											beforeEach: _beforeEach,
											afterEach: _afterEach,
											expect,
											jest,
											_globalAssign: { expect },
											__STATS__: jsonStats,
											nsObj: m => {
												Object.defineProperty(m, Symbol.toStringTag, {
													value: "Module"
												});
												return m;
											}
										};
										if (
											options.target === "web" ||
											options.target === "webworker"
										) {
											moduleScope.window = globalContext;
											moduleScope.self = globalContext;
											moduleScope.URL = URL;
											runInNewContext = true;
										}
										if (testConfig.moduleScope) {
											testConfig.moduleScope(moduleScope);
										}
										const args = Object.keys(moduleScope).join(", ");
										if (!runInNewContext)
											content = `Object.assign(global, _globalAssign); ${content}`;
										const code = `(function({${args}}) {${content}\n})`;
										const fn = runInNewContext
											? vm.runInNewContext(code, globalContext, p)
											: vm.runInThisContext(code, p);
										fn.call(m.exports, moduleScope);
										return m.exports;
									} else if (
										testConfig.modules &&
										module in testConfig.modules
									) {
										return testConfig.modules[module];
									} else return require(module);
								}
=======
>>>>>>> c8072823
								let filesCount = 0;

								if (testConfig.noTests) return process.nextTick(done);
								if (testConfig.beforeExecute) testConfig.beforeExecute();
								const results = [];
								for (let i = 0; i < optionsArr.length; i++) {
									const bundlePath = testConfig.findBundle(i, optionsArr[i]);
									if (bundlePath) {
										filesCount++;
										const globalContext = {
											console: console,
											expect: expect,
											setTimeout: setTimeout,
											clearTimeout: clearTimeout,
											document: new FakeDocument(),
											location: {
												href: "https://test.cases/path/index.html",
												origin: "https://test.cases",
												toString() {
													return "https://test.cases/path/index.html";
												}
											}
										};

										const requireCache = Object.create(null);
										// eslint-disable-next-line no-loop-func
										const _require = (currentDirectory, options, module) => {
											if (Array.isArray(module) || /^\.\.?\//.test(module)) {
												let content;
												let p;
												if (Array.isArray(module)) {
													p = path.join(currentDirectory, ".array-require.js");
													content = `module.exports = (${module
														.map(arg => {
															return `require(${JSON.stringify(`./${arg}`)})`;
														})
														.join(", ")});`;
												} else {
													p = path.join(currentDirectory, module);
													content = fs.readFileSync(p, "utf-8");
												}
												if (p in requireCache) {
													return requireCache[p].exports;
												}
												const m = {
													exports: {}
												};
												requireCache[p] = m;
												let runInNewContext = false;
												const moduleScope = {
													require: _require.bind(
														null,
														path.dirname(p),
														options
													),
													importScripts: url => {
														_require(path.dirname(p), options, `./${url}`);
													},
													module: m,
													exports: m.exports,
													__dirname: path.dirname(p),
													__filename: p,
													it: _it,
													beforeEach: _beforeEach,
													afterEach: _afterEach,
													expect,
													jest,
													_globalAssign: { expect },
													__STATS__: jsonStats,
													nsObj: m => {
														Object.defineProperty(m, Symbol.toStringTag, {
															value: "Module"
														});
														return m;
													}
												};
												if (
													options.target === "web" ||
													options.target === "webworker"
												) {
													moduleScope.window = globalContext;
													moduleScope.self = globalContext;
													runInNewContext = true;
												}
												if (testConfig.moduleScope) {
													testConfig.moduleScope(moduleScope);
												}
												const args = Object.keys(moduleScope).join(", ");
												if (!runInNewContext)
													content = `Object.assign(global, _globalAssign); ${content}`;
												const code = `(function({${args}}) {${content}\n})`;
												const fn = runInNewContext
													? vm.runInNewContext(code, globalContext, p)
													: vm.runInThisContext(code, p);
												fn.call(m.exports, moduleScope);
												return m.exports;
											} else if (
												testConfig.modules &&
												module in testConfig.modules
											) {
												return testConfig.modules[module];
											} else return require(module);
										};

										results.push(
											_require(outputDirectory, optionsArr[i], bundlePath)
										);
									}
								}
								// give a free pass to compilation that generated an error
								if (
									!jsonStats.errors.length &&
									filesCount !== optionsArr.length
								) {
									return done(
										new Error(
											"Should have found at least one bundle file per webpack config"
										)
									);
								}
								Promise.all(results)
									.then(() => {
										if (testConfig.afterExecute) testConfig.afterExecute();
										if (getNumberOfTests() < filesCount) {
											return done(new Error("No tests exported by test case"));
										}
										done();
									})
									.catch(done);
							});
						});

						const {
							it: _it,
							beforeEach: _beforeEach,
							afterEach: _afterEach,
							setDefaultTimeout,
							getNumberOfTests
						} = createLazyTestEnv(jasmine.getEnv(), 10000);
					});
				}
			});
		}
	});
};

exports.describeCases = describeCases;<|MERGE_RESOLUTION|>--- conflicted
+++ resolved
@@ -213,101 +213,6 @@
 									return;
 								}
 
-<<<<<<< HEAD
-								const globalContext = {
-									console: console,
-									expect: expect,
-									setTimeout: setTimeout,
-									clearTimeout: clearTimeout,
-									document: new FakeDocument(),
-									location: {
-										href: "https://test.cases/path/index.html",
-										origin: "https://test.cases",
-										toString() {
-											return "https://test.cases/path/index.html";
-										}
-									}
-								};
-
-								const requireCache = Object.create(null);
-								function _require(currentDirectory, options, module) {
-									if (Array.isArray(module) || /^\.\.?\//.test(module)) {
-										let content;
-										let p;
-										if (Array.isArray(module)) {
-											p = path.join(currentDirectory, ".array-require.js");
-											content = `module.exports = (${module
-												.map(arg => {
-													return `require(${JSON.stringify(`./${arg}`)})`;
-												})
-												.join(", ")});`;
-										} else {
-											p = path.join(currentDirectory, module);
-											content = fs.readFileSync(p, "utf-8");
-										}
-										if (p in requireCache) {
-											return requireCache[p].exports;
-										}
-										const m = {
-											exports: {}
-										};
-										requireCache[p] = m;
-										let runInNewContext = false;
-										const moduleScope = {
-											require: _require.bind(null, path.dirname(p), options),
-											importScripts: _require.bind(
-												null,
-												path.dirname(p),
-												options
-											),
-											module: m,
-											exports: m.exports,
-											__dirname: path.dirname(p),
-											__filename: p,
-											it: _it,
-											beforeEach: _beforeEach,
-											afterEach: _afterEach,
-											expect,
-											jest,
-											_globalAssign: { expect },
-											__STATS__: jsonStats,
-											nsObj: m => {
-												Object.defineProperty(m, Symbol.toStringTag, {
-													value: "Module"
-												});
-												return m;
-											}
-										};
-										if (
-											options.target === "web" ||
-											options.target === "webworker"
-										) {
-											moduleScope.window = globalContext;
-											moduleScope.self = globalContext;
-											moduleScope.URL = URL;
-											runInNewContext = true;
-										}
-										if (testConfig.moduleScope) {
-											testConfig.moduleScope(moduleScope);
-										}
-										const args = Object.keys(moduleScope).join(", ");
-										if (!runInNewContext)
-											content = `Object.assign(global, _globalAssign); ${content}`;
-										const code = `(function({${args}}) {${content}\n})`;
-										const fn = runInNewContext
-											? vm.runInNewContext(code, globalContext, p)
-											: vm.runInThisContext(code, p);
-										fn.call(m.exports, moduleScope);
-										return m.exports;
-									} else if (
-										testConfig.modules &&
-										module in testConfig.modules
-									) {
-										return testConfig.modules[module];
-									} else return require(module);
-								}
-=======
->>>>>>> c8072823
 								let filesCount = 0;
 
 								if (testConfig.noTests) return process.nextTick(done);
@@ -390,6 +295,7 @@
 												) {
 													moduleScope.window = globalContext;
 													moduleScope.self = globalContext;
+													moduleScope.URL = URL;
 													runInNewContext = true;
 												}
 												if (testConfig.moduleScope) {
